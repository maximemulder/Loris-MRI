--- conflicted
+++ resolved
@@ -191,10 +191,7 @@
 }
 
 $dbh->disconnect();
-<<<<<<< HEAD
 exit $NeuroDB::ExitCodes::SUCCESS;
-=======
-exit 0;
 
 
 __END__
@@ -218,5 +215,4 @@
 LORIS community <loris.info@mcin.ca> and McGill Centre for Integrative
 Neuroscience
 
-=cut
->>>>>>> 8e81afe2
+=cut