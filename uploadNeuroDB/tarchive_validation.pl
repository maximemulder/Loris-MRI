#! /usr/bin/perl

=pod

=head1 NAME

tarchive_validation.pl -- Validates the tarchive against the one inserted in
the LORIS database.

=head1 SYNOPSIS

perl tarchive_validation.pl C<[options]>

Available options are:

-profile     : name of the config file in C<../dicom-archive/.loris-mri>

-reckless    : upload data to the database even if the study protocol
               is not defined or if it is violated

-globLocation: loosen the validity check of the tarchive allowing for
               the possibility that the tarchive was moved to a
               different directory

-newScanner  : boolean, if set, register new scanners into the database

-verbose     : boolean, if set, run the script in verbose mode

=head1 DESCRIPTION

The program does the following validations:

- Verification of the DICOM study archive given as an argument to the script
against the one inserted in the database using checksum

- Verification of the PSC information using whatever field containing the site
string (typically, the patient name or patient ID)

- Verification of the C<ScannerID> of the DICOM study archive (optionally
creates a new scanner entry in the database if necessary)

- Optionally, creation of candidates as needed and standardization of sex
information when creating the candidates (DICOM uses M/F, LORIS database uses
Male/Female)

- Check of the C<CandID>/C<PSCID> match. It's possible that the C<CandID>
exists, but that C<CandID> and C<PSCID> do not correspond to the same
candidate. This would fail further down silently, so we explicitly check that
this information is correct here.

- Validation of the C<SessionID>

- Optionally, completion of extra filtering on the DICOM dataset, if needed

- Finally, the C<isTarchiveValidated> field in the C<mri_upload> table is set
to C<TRUE> if the above validations were successful

=head2 Methods


=cut


use strict;
use warnings;
use Carp;
use Getopt::Tabular;
use FileHandle;
use File::Basename;
use File::Temp qw/ tempdir /;
use Data::Dumper;
use FindBin;
use Cwd qw/ abs_path /;
################################################################
# These are the NeuroDB modules to be used #####################
################################################################
use lib "$FindBin::Bin";
use NeuroDB::File;
use NeuroDB::MRI;
use NeuroDB::DBI;
use NeuroDB::Notify;
use NeuroDB::MRIProcessingUtility;
use NeuroDB::ExitCodes;


use NeuroDB::Database;

my $versionInfo = sprintf "%d revision %2d", q$Revision: 1.24 $ 
                =~ /: (\d+)\.(\d+)/;
my ($sec,$min,$hour,$mday,$mon,$year,$wday,$yday,$isdst) =localtime(time);
my $date        = sprintf(
                    "%4d-%02d-%02d %02d:%02d:%02d",
                    $year+1900,$mon+1,$mday,$hour,$min,$sec
                  );
my $debug       = 0 ;  
my $where       = '';
my $sth         = undef;
my $query       = '';
my $message     = '';
my $verbose     = 0;           # default, overwritten if scripts are run with -verbose
my $profile     = undef;       # this should never be set unless you are in a
                               # stable production environment
my $reckless    = 0;           # this is only for playing and testing. Don't
                               # set it to 1!!!
my $NewScanner  = 1;           # This should be the default unless you are a
                               # control freak
my $globArchiveLocation = 0;   # whether to use strict ArchiveLocation strings
                               # or to glob them (like '%Loc')
my $template         = "TarLoad-$hour-$min-XXXXXX"; # for tempdir
<<<<<<< HEAD
my ($sex, $tarchive,%tarchiveInfo);
my $User             = `whoami`; 
=======
my ($gender, $tarchive,%tarchiveInfo);
my $User             = getpwuid($>); 
>>>>>>> 18fd6d24

my @opt_table = (
                 ["Basic options","section"],
                 ["-profile","string",1, \$profile,
                  "name of config file in ../dicom-archive/.loris_mri"],
                 ["Advanced options","section"],
                 ["-reckless", "boolean", 1, \$reckless,
                  "Upload data to database even if study protocol is not".
                  " defined or violated."],
                 ["-globLocation", "boolean", 1, \$globArchiveLocation,
                  "Loosen the validity check of the tarchive allowing for".
                  " the possibility that the tarchive was moved to a". 
                  " different directory."],
                 ["-newScanner", "boolean", 1, \$NewScanner, "By default a". 
                  " new scanner will be registered if the data you upload".
                  " requires it. You can risk turning it off."],

                 ["Fancy options","section"],

                 ["General options","section"],
                 ["-verbose", "boolean", 1, \$verbose, "Be verbose."],

                 );

my $Help = <<HELP;
******************************************************************************
Dicom Validator 
******************************************************************************

Author  :   
Date    :   
Version :   $versionInfo

The program does the following validation


- Verify the archive using the checksum from database

- Verify PSC information using whatever field contains site string

- Verify/determine the ScannerID (optionally create a new one if necessary)

- Optionally create candidates as needed Standardize sex (DICOM uses M/F,
  DB uses Male/Female)

- Check the CandID/PSCID Match It's possible that the CandID exists, but 
  doesn't match the PSCID. This will fail further
  down silently, so we explicitly check that the data is correct here.

- Validate/Get the SessionID

- Optionally do extra filtering on the dicom data, if needed

- Finally the isTarchiveValidated is set true in the MRI_Upload table

Documentation: perldoc tarchive_validation.pl

HELP
my $Usage = <<USAGE;
usage: $0 </path/to/DICOM-tarchive> [options]
       $0 -help to list options
USAGE
&Getopt::Tabular::SetHelp($Help, $Usage);
&Getopt::Tabular::GetOptions(\@opt_table, \@ARGV)
    || exit $NeuroDB::ExitCodes::GETOPT_FAILURE;

################################################################
############### input option error checking ####################
################################################################
if ( !$profile ) {
    print $Help;
    print STDERR "$Usage\n\tERROR: missing -profile argument\n\n";
    exit $NeuroDB::ExitCodes::PROFILE_FAILURE;
}
{ package Settings; do "$ENV{LORIS_CONFIG}/.loris_mri/$profile" }
if ( !@Settings::db ) {
    print STDERR "\n\tERROR: You don't have a \@db setting in the file "
                 . "$ENV{LORIS_CONFIG}/.loris_mri/$profile \n\n";
    exit $NeuroDB::ExitCodes::DB_SETTINGS_FAILURE;
}
if ( !$ARGV[0] ) {
    print $Help; 
    print STDERR "$Usage\n\tERROR: You must specify a valid tarchive.\n\n";
    exit $NeuroDB::ExitCodes::MISSING_ARG;
}
$tarchive = abs_path($ARGV[0]);
unless (-e $tarchive) {
    print STDERR "\nERROR: Could not find archive $tarchive.\n"
                 . "Please, make sure the path to the archive is valid.\n\n";
    exit $NeuroDB::ExitCodes::INVALID_PATH;
}

################################################################
########## initialization ######################################

################################################################
################ Establish database connection #################
################################################################
my $dbh = &NeuroDB::DBI::connect_to_db(@Settings::db);

my $db = NeuroDB::Database->new(
    databaseName => $Settings::db[0],
    userName     => $Settings::db[1],
    password     => $Settings::db[2],
    hostName     => $Settings::db[3]
);
$db->connect();

################################################################
########## Create the Specific Log File ########################
################################################################
my $data_dir = NeuroDB::DBI::getConfigSetting(
                    \$dbh,'dataDirBasepath'
                    );
my $TmpDir = tempdir($template, TMPDIR => 1, CLEANUP => 1 );
my @temp     = split(/\//, $TmpDir);
my $templog  = $temp[$#temp];
my $LogDir   = "$data_dir/logs"; 
if (!-d $LogDir) { 
    mkdir($LogDir, 0770); 
}
my $logfile  = "$LogDir/$templog.log";
open LOG, ">>", $logfile or die "Error Opening $logfile";
LOG->autoflush(1);
&logHeader();

print LOG "\n==> Successfully connected to database \n";

################################################################
################ MRIProcessingUtility object ###################
################################################################
my $utility = NeuroDB::MRIProcessingUtility->new(
                  $db, \$dbh, $debug, $TmpDir, $logfile, $verbose, $profile
              );

################################################################
############### Create tarchive array ##########################
################################################################
################################################################
my $tarchiveLibraryDir = NeuroDB::DBI::getConfigSetting(
                       \$dbh,'tarchiveLibraryDir'
                       );
$tarchiveLibraryDir    =~ s/\/$//g;
my $ArchiveLocation    = $tarchive;
$ArchiveLocation       =~ s/$tarchiveLibraryDir\/?//g;
%tarchiveInfo = $utility->createTarchiveArray(
                    $ArchiveLocation,
                    $globArchiveLocation
                );

# grep the upload_id from the tarchive's source location
my $upload_id = NeuroDB::MRIProcessingUtility::getUploadIDUsingTarchiveSrcLoc(
    $tarchiveInfo{SourceLocation}
);

################################################################
############### Get the tarchive-id ############################
################################################################
$where = "WHERE TarchiveID=?";
$query = "SELECT COUNT(*) FROM mri_upload $where ";
$sth = $dbh->prepare($query);
$sth->execute($tarchiveInfo{TarchiveID});
my $tarchiveid_count = $sth->fetchrow_array;

################################################################
### Insert into the mri_upload table correct values ############
### only if the $tarchive_id doesn't exist 
################################################################

if ($tarchiveid_count==0)  {
    ############################################################	
    ##if the scan is already inserted into the mri_upload ######
    ###update it################################################
    ############################################################
    $where = "WHERE DecompressedLocation=?";
    $query = "SELECT COUNT(*) FROM mri_upload $where ";
    $sth = $dbh->prepare($query);
    $sth->execute($tarchiveInfo{SourceLocation});
    my $source_location = $sth->fetchrow_array;
    if ($source_location !=0) {
    	$where = "WHERE DecompressedLocation=?";
	$query = "UPDATE mri_upload SET TarchiveID=? ";
	$query = $query . $where;
	my $mri_upload_update = $dbh->prepare($query);
	$mri_upload_update->execute($tarchiveInfo{'SourceLocation'},
				    $tarchiveInfo{TarchiveID}
				   );
    } else {
       #########################################################
       ##otherwise insert it####################################
       #########################################################
       $query = "INSERT INTO mri_upload (UploadedBy, ".
                "UploadDate,TarchiveID, DecompressedLocation)" .
                " VALUES (?,now(),?,?)";
       my $mri_upload_inserts = $dbh->prepare($query);
       $mri_upload_inserts->execute(
           $User,
           $tarchiveInfo{TarchiveID},
           $tarchiveInfo{'SourceLocation'}
       );
    }
}
################################################################
#### Verify the archive using the checksum from database #######
################################################################
################################################################
$utility->validateArchive($tarchive, \%tarchiveInfo, $upload_id);

################################################################
### Verify PSC information using whatever field ################ 
### contains site string #######################################
################################################################
my ($center_name, $centerID) =
    $utility->determinePSC(\%tarchiveInfo, 1, $upload_id);

################################################################
################################################################
### Determine the ScannerID (optionally create a ############### 
### new one if necessary) ######################################
################################################################
################################################################
my $scannerID = $utility->determineScannerID(
        \%tarchiveInfo, 1, $centerID, $NewScanner, $upload_id
                );

################################################################
################################################################
##### Determine the subject identifiers ########################
################################################################
################################################################
my $subjectIDsref = $utility->determineSubjectID(
        $scannerID, \%tarchiveInfo, 1, $upload_id
);

################################################################
################################################################
## Optionally create candidates as needed Standardize sex    ###
## (DICOM uses M/F, DB uses Male/Female) #######################
################################################################
################################################################
$utility->CreateMRICandidates(
    $subjectIDsref, $sex, \%tarchiveInfo, $User, $centerID, $upload_id
);

################################################################
################################################################
## Check the CandID/PSCID Match It's possible that the CandID ## 
## exists, but doesn't match the PSCID. This will fail further #
## down silently, so we explicitly check that the data is ######
## correct here. ###############################################
################################################################
################################################################
my $CandMismatchError= $utility->validateCandidate($subjectIDsref);
if (defined $CandMismatchError) {
    print "$CandMismatchError \n";
    ##Note that the script will not exit, so that further down
    ##it can be inserted per minc into the MRICandidateErrors
}
################################################################
############ Get the SessionID #################################
################################################################
my ($sessionID) =
    $utility->setMRISession($subjectIDsref, \%tarchiveInfo, $upload_id);

################################################################
### Extract the tarchive and feed the dicom data dir to ######## 
### The uploader ###############################################
################################################################
my ($ExtractSuffix,$study_dir,$header) = 
    $utility->extractAndParseTarchive($tarchive, $upload_id);

################################################################
# Optionally do extra filtering on the dicom data, if needed ###
################################################################
if ( defined( &Settings::dicomFilter )) {
    Settings::dicomFilter($study_dir, \%tarchiveInfo);
}

################################################################
##Update the IsTarchiveValidated flag in the mri_upload table ##
################################################################
$where = "WHERE TarchiveID=?";
$query = "UPDATE mri_upload SET IsTarchiveValidated='1' ";
$query = $query . $where;
my $mri_upload_update = $dbh->prepare($query);
$mri_upload_update->execute($tarchiveInfo{TarchiveID});


exit $NeuroDB::ExitCodes::SUCCESS;

=pod

=head3 logHeader()

Function that adds a header with relevant information to the log file.

=cut

sub logHeader () {
    print LOG "
----------------------------------------------------------------
            AUTOMATED DICOM DATA UPLOAD
----------------------------------------------------------------
*** Date and time of upload    : $date
*** Location of source data    : $tarchive
*** tmp dir location           : $TmpDir
";
}

__END__


=pod

=head1 LICENSING

License: GPLv3

=head1 AUTHORS

LORIS community <loris.info@mcin.ca> and McGill Centre for Integrative Neuroscience

=cut
<|MERGE_RESOLUTION|>--- conflicted
+++ resolved
@@ -107,13 +107,8 @@
 my $globArchiveLocation = 0;   # whether to use strict ArchiveLocation strings
                                # or to glob them (like '%Loc')
 my $template         = "TarLoad-$hour-$min-XXXXXX"; # for tempdir
-<<<<<<< HEAD
 my ($sex, $tarchive,%tarchiveInfo);
-my $User             = `whoami`; 
-=======
-my ($gender, $tarchive,%tarchiveInfo);
-my $User             = getpwuid($>); 
->>>>>>> 18fd6d24
+my $User             = getpwuid($>);
 
 my @opt_table = (
                  ["Basic options","section"],
