--- conflicted
+++ resolved
@@ -452,9 +452,7 @@
     }
 }
 
-<<<<<<< HEAD
 exit $NeuroDB::ExitCodes::SUCCESS;
-=======
 
 __END__
 
@@ -477,5 +475,4 @@
 Gregory Luneau, the LORIS community <loris.info@mcin.ca> and McGill Centre
 for Integrative Neuroscience
 
-=cut
->>>>>>> 8e81afe2
+=cut